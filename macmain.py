--- conflicted
+++ resolved
@@ -4,11 +4,8 @@
 
 import hydra
 import numpy as np
-<<<<<<< HEAD
 import pandas as pd
-=======
 from omegaconf import OmegaConf
->>>>>>> e36180fe
 import torch
 import wandb
 from dotenv import load_dotenv
@@ -25,7 +22,7 @@
     train_cebra,
     transform_cebra,
 )
-<<<<<<< HEAD
+
 from src.config_schema import AppConfig, EmbeddingConfig
 from src.data import load_and_prepare_dataset
 from src.embeddings import get_embeddings
@@ -42,7 +39,7 @@
     load_text_embedding,
     save_text_embedding,
 )
-=======
+
 from sklearn.model_selection import train_test_split
 from src.results import (
     save_interactive_plot,
@@ -53,7 +50,7 @@
 )
 from dotenv import load_dotenv
 import os
->>>>>>> e36180fe
+
 
 # .envファイルから環境変数を読み込む
 load_dotenv()
@@ -81,7 +78,7 @@
     output_dir = Path(HydraConfig.get().run.dir)
     output_dir.mkdir(parents=True, exist_ok=True)
 
-<<<<<<< HEAD
+
     run = None
     run_id = None
 
@@ -120,45 +117,7 @@
             cfg.dataset.shuffle_seed
             if getattr(cfg.dataset, "shuffle_seed", None) is not None
             else (cfg.evaluation.random_state if hasattr(cfg, "evaluation") else None)
-=======
-    # Initialize Weights & Biases
-    run_name = HydraConfig.get().job.name
-    run = wandb.init(
-        project=cfg.wandb.project,
-        entity=cfg.wandb.entity,
-        name=run_name,
-        config=OmegaConf.to_container(cfg, resolve=True),
-    )
-    run_id = run.id
-    print(f"W&B Run Name: {run_name}, Run ID: {run_id}")
-    (output_dir / "wandb_run_id.txt").write_text(run_id)
-
-    arch = normalize_model_architecture(cfg.cebra.model_architecture)
-    cfg.cebra.model_architecture = arch
-    wandb.config.update(
-        {
-            "cebra_output_dim": cfg.cebra.output_dim,
-            "cebra_max_iterations": cfg.cebra.max_iterations,
-            "cebra_conditional": cfg.cebra.conditional,
-            "cebra_model_architecture": arch,
-        }
-    )
-
-    # --- 1. Load Dataset ---
-    print("\n--- Step 1: Loading dataset ---")
-    texts, conditional_data, time_indices, ids = load_and_prepare_dataset(cfg)
-
-    # --- 2. Get Text Embeddings ---
-    print("\n--- Step 2: Generating text embeddings ---")
-    # (このセクションは変更なし)
-    embedding_cache_path = get_embedding_cache_path(cfg)
-
-    cache = load_text_embedding(embedding_cache_path)
-    seed = (
-        cfg.dataset.shuffle_seed
-        if getattr(cfg.dataset, "shuffle_seed", None) is not None
-        else (cfg.evaluation.random_state if hasattr(cfg, "evaluation") else None)
-    )
+
     if cache is not None:
         cached_ids, cached_embeddings, cached_seed = cache
         if cached_seed == seed:
@@ -264,7 +223,7 @@
             train_embeddings=cebra_train_embeddings, valid_embeddings=cebra_valid_embeddings,
             y_train=conditional_train, y_valid=conditional_valid,
             label_map=label_map, output_dir=output_dir, knn_neighbors=cfg.evaluation.knn_neighbors
->>>>>>> e36180fe
+
         )
         if cache is not None:
             cached_ids, cached_embeddings, cached_seed = cache
