# CEBRA_NLP

このプロジェクトでは CEBRA を用いた NLP 実験を行います。

## 実行方法

単一 GPU での実行:

```bash
python main.py
```

Mac (CUDA/MPS/CPU) での実行 (自動デバイス検出):

```bash
python macmain.py
# or
python macmainoptimize.py
```

分散学習 (2 GPU) での実行例:

```bash
torchrun --nproc_per_node=2 main.py
```

ハイパーパラメータスイープの実行例:

```bash
python main.py -m hpt=my_sweep
```

<<<<<<< HEAD
### TREC データセットでの実行

質問分類タスク [TREC](https://huggingface.co/datasets/trec) を利用する場合は、以下のようにデータセットを切り替えます:
=======
### TREC データセットを使用する

TREC の質問分類データセットを利用する場合は、以下のようにデータセット設定を切り替えて実行します:
>>>>>>> fb9201d8

```bash
python main.py dataset=trec
```

### Kaggle データセットを使用する

Kaggle の階層型テキスト分類データセットを利用する場合は、データを
`data/kaggle/hierarchical-text-classification` に配置し、
以下のようにデータセット設定を切り替えます:

```bash
python main.py dataset=hierarchical_text_classification
```

`conf/paths/default.yaml` の `kaggle_data_dir` を変更することで、データの
保存場所をカスタマイズできます。

任意の Kaggle データセットを自動ダウンロードして使用する場合は、`dataset.kaggle_handle` に Kaggle のハンドル (`<user>/<dataset>`) を指定します。`dataset.source=kaggle` とあわせて、必要に応じてテキスト列やラベル列を設定してください。

```bash
python main.py dataset=my_kaggle_run \
    dataset.source=kaggle \
    dataset.kaggle_handle=user/dataset_name \
    dataset.text_column=text \
    dataset.label_column=label
```

### マルチラベル分類

複数のラベル列を持つデータセットでは、`multi_label` フラグを有効にし、`label_columns` に対象の列を指定することでマルチラベル分類に対応できます。

```bash
python main.py dataset=my_dataset \
    dataset.multi_label=true \
    dataset.label_columns='["label_a", "label_b"]'
```

### MSE Loss Targets

MSE 損失を使用する場合、ラベルは `cebra.output_dim` と同じ次元を持つ
ベクトルである必要があります。整数ラベルを与えた場合は自動的に
ワンホットベクトルに変換されます。ラベルの最大値からクラス数を自動
推定し (`num_classes = int(labels.max()) + 1`)、`cebra.output_dim` が一致
しない場合は警告とともにこの値に更新されます。

## Experiment Tracking

This project uses [Weights & Biases](https://wandb.ai/) for experiment tracking.
Configure your project, run name, and optional entity in `conf/config.yaml`
under the `wandb` section. Runs are initialized automatically by the
training scripts and metrics, parameters, and artifacts are logged to W&B.

複数ランを同じグループにまとめるには `group` 引数を設定します:

```python
from hydra.core.hydra_config import HydraConfig
run = wandb.init(
    project=cfg.wandb.project,
    entity=cfg.wandb.entity,
    name=HydraConfig.get().job.name,
    group=HydraConfig.get().job.name,
    config=OmegaConf.to_container(cfg, resolve=True),
)
```

実験結果のファイルを W&B の Artifact として保存する例:
=======


## Conditional Modes

`cebra.conditional` はラベルの条件付け方法を指定します。利用可能なモードは以下のとおりです。

- `none`: 条件付けなし
- `discrete`: 離散ラベルを使用
- `custom`: 任意の条件データを使用

<|MERGE_RESOLUTION|>--- conflicted
+++ resolved
@@ -30,15 +30,10 @@
 python main.py -m hpt=my_sweep
 ```
 
-<<<<<<< HEAD
+
 ### TREC データセットでの実行
 
 質問分類タスク [TREC](https://huggingface.co/datasets/trec) を利用する場合は、以下のようにデータセットを切り替えます:
-=======
-### TREC データセットを使用する
-
-TREC の質問分類データセットを利用する場合は、以下のようにデータセット設定を切り替えて実行します:
->>>>>>> fb9201d8
 
 ```bash
 python main.py dataset=trec
@@ -106,7 +101,7 @@
 ```
 
 実験結果のファイルを W&B の Artifact として保存する例:
-=======
+
 
 
 ## Conditional Modes
