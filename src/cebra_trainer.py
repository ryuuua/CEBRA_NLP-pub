import numpy as np
from pathlib import Path
from omegaconf import OmegaConf
from src.config_schema import AppConfig
from tqdm.auto import tqdm
from collections import deque
import mlflow

def get_cebra_config_hash(cfg):
    import json, hashlib

    relevant_cfg = {
        "dataset": cfg.dataset.name,
        "embedding": cfg.embedding.name,
        "cebra": dict(cfg.cebra),
    }
    hash_str = json.dumps(relevant_cfg, sort_keys=True)
    return hashlib.md5(hash_str.encode()).hexdigest()[:8]


def get_cebra_output_dir(cfg, base="model_outputs"):
    h = get_cebra_config_hash(cfg)
    path = Path(base) / f"{cfg.dataset.name}__{cfg.embedding.name}__{h}"
    path.mkdir(parents=True, exist_ok=True)
    return path


def save_cebra_model(model, output_dir):
    import torch

    path = output_dir / "cebra_model.pt"
    torch.save(model.state_dict(), path)
    return path


def save_cebra_embeddings(embeddings, output_dir):
    path = output_dir / "cebra_embeddings.npy"
    np.save(path, embeddings)
    return path


def normalize_model_architecture(name: str) -> str:
    """Normalize and register a model architecture name.

    This ensures that custom architectures such as ``offset0-model`` are
    registered with ``cebra``'s model registry so they can be referenced by
    the high level :class:`cebra.CEBRA` API.

    Parameters
    ----------
    name: str
        Requested model architecture name.

    Returns
    -------
    str
        Normalized architecture name that is registered in the cebra registry.
    """

    import cebra, re

    normalized = name.lower()


    registry = {
<<<<<<< HEAD
        "offset0-model": cebra.models.Offset0Model,
        "offset1-model": getattr(
            cebra.models, "Offset1Model", cebra.models.Offset0Model
        ),
        "offset5-model": getattr(
            cebra.models, "Offset5Model", cebra.models.Offset0Model
=======
        "offset1-model": default_model,
        "offset1-model-v2": getattr(
            cebra.models, "Offset1ModelV2", default_model
        ),
        "offset1-model-v3": getattr(
            cebra.models, "Offset1ModelV3", default_model
        ),
        "offset1-model-v4": getattr(
            cebra.models, "Offset1ModelV4", default_model
        ),
        "offset1-model-v5": getattr(
            cebra.models, "Offset1ModelV5", default_model
>>>>>>> e02597e1
        ),
        "offset5-model": getattr(cebra.models, "Offset5Model", default_model),
        "offset10-model": getattr(cebra.models, "Offset10Model", default_model),
        "offset10-model-mse": getattr(
            cebra.models, "Offset10ModelMSE", default_model
        ),
        "offset0-model-mse": getattr(
            cebra.models, "Offset0ModelMSE", default_model
        ),
        "offset0-model-v2": getattr(cebra.models, "Offset0ModelV2", default_model),
        "offset0-model-v3": getattr(cebra.models, "Offset0ModelV3", default_model),
        "offset0-model-v4": getattr(cebra.models, "Offset0ModelV4", default_model),
        "offset0-model-v5": getattr(cebra.models, "Offset0ModelV5", default_model),
        "offset36-model": getattr(cebra.models, "Offset36", default_model),
        "offset36-dropout": getattr(
            cebra.models, "Offset36Dropout", default_model
        ),
        "offset36-dropout-v2": getattr(
            cebra.models, "Offset36DropoutV2", default_model
        ),
        "resample-model": getattr(cebra.models, "ResampleModel", default_model),
        "resample5-model": getattr(cebra.models, "Resample5Model", default_model),
        "resample1-model": getattr(cebra.models, "Resample1Model", default_model),
        "supervised10-model": getattr(
            cebra.models, "SupervisedNN10", default_model
        ),
        "supervised1-model": getattr(
            cebra.models, "SupervisedNN1", default_model
        ),
    }

    ModelClass = registry.get(normalized)
    if ModelClass is None:
        parts = [p for p in re.split(r"[-_]", normalized) if p]
        class_name = "".join(part.capitalize() for part in parts)
        ModelClass = getattr(cebra.models, class_name, None)

    if ModelClass is None:
        raise ValueError(f"Unsupported model_architecture: {name}")

    if normalized not in cebra.models.get_options():
        cebra.models.register(normalized, override=True, deprecated=True)(ModelClass)

    return normalized


def _build_model(cfg: AppConfig, num_neurons: int):
    import cebra

    name = normalize_model_architecture(
        getattr(cfg.cebra, "model_architecture", "offset0-model")
    )

    return cebra.models.init(
        name,
        num_neurons=num_neurons,
        num_units=cfg.cebra.params.get("num_units", 512),
        num_output=cfg.cebra.output_dim,
    ).to(cfg.device)


def load_cebra_model(model_path, cfg: AppConfig, input_dimension: int):
    import torch

    model = _build_model(cfg, input_dimension)
    model.load_state_dict(torch.load(model_path, map_location=cfg.device))
    model.eval()
    return model


def transform_cebra(model, X, device):
    import torch

    was_training = model.training
    model.eval()
    with torch.no_grad():
        embeddings = (
            model(torch.as_tensor(X, dtype=torch.float32).to(device)).cpu().numpy()
        )
    if was_training:
        model.train()
    return embeddings


def train_cebra(X_vectors, labels, cfg: AppConfig, output_dir):
    """Train CEBRA using its native PyTorch API.

    Parameters
    ----------
    cfg : AppConfig
        Training configuration. ``cfg.cebra.max_iterations`` denotes the
        maximum number of gradient steps (i.e., batches) to execute. The
        loop stops once this limit is reached, matching the scikit-learn
        ``max_iter`` semantics.
    """

    import torch, cebra
    from torch.utils.data import DataLoader, TensorDataset, DistributedSampler
    import inspect

    loss_type = cfg.cebra.params.get("loss", "infonce").lower()

    if X_vectors is None:
        raise ValueError("Embeddings `X_vectors` must not be None")
    X_vectors = np.asarray(X_vectors)
    if X_vectors.ndim != 2:
        raise ValueError(
            f"`X_vectors` must be 2D (n_samples, n_features), got shape {X_vectors.shape}"
        )
    if labels is not None:
        labels = np.asarray(labels)
        if labels.shape[0] != X_vectors.shape[0]:
            raise ValueError(
                "`labels` must have the same number of samples as `X_vectors`"
            )
    elif loss_type == "mse" or cfg.cebra.conditional != "none":
        raise ValueError("`labels` are required for the selected training configuration")

    from cebra.models.criterions import FixedCosineInfoNCE as InfoNCE

    tensors = [torch.as_tensor(X_vectors, dtype=torch.float32)]
    if labels is not None:
        dtype = torch.long if cfg.cebra.conditional == "discrete" else torch.float32
        tensors.append(torch.as_tensor(labels, dtype=dtype))
    dataset = TensorDataset(*tensors)
    sampler = DistributedSampler(
        dataset, num_replicas=cfg.ddp.world_size, rank=cfg.ddp.rank
    )
    loader = DataLoader(
        dataset,
        batch_size=cfg.cebra.params.get("batch_size", 512),
        sampler=sampler,
        num_workers=cfg.cebra.num_workers,
        pin_memory=cfg.cebra.pin_memory,
        persistent_workers=cfg.cebra.persistent_workers if cfg.cebra.num_workers > 0 else False,
        prefetch_factor=cfg.cebra.prefetch_factor if cfg.cebra.num_workers > 0 else None,
    )

    model = _build_model(cfg, X_vectors.shape[1])
    if cfg.ddp.world_size > 1 and torch.distributed.is_initialized():
        model = torch.nn.parallel.DistributedDataParallel(
            model, device_ids=[cfg.ddp.local_rank]
        )

    if loss_type == "mse":
        criterion = torch.nn.MSELoss()
    else:
        params = inspect.signature(InfoNCE).parameters
        if "offset" in params:
            criterion = InfoNCE(model.get_offset())
        else:
            criterion = InfoNCE()

    optimizer = torch.optim.Adam(
        model.parameters(),
        lr=cfg.cebra.params.get("learning_rate", 1e-3),
    )

    steps = 0
    skipped = 0
    ma = deque(maxlen=50)

    with tqdm(total=cfg.cebra.max_iterations, desc="CEBRA Training") as pbar:
        while steps < cfg.cebra.max_iterations:
            for batch in loader:
                if loss_type == "mse":
                    batch_x, batch_y = batch
                    embeddings = model(batch_x.to(cfg.device, non_blocking=True))
                    loss = criterion(
                        embeddings, batch_y.to(cfg.device, non_blocking=True)
                    )
                else:
                    if labels is None:
                        (batch_x,) = batch
                        embeddings = model(batch_x.to(cfg.device, non_blocking=True))
                        if embeddings is None:
                            raise ValueError("Model returned no embeddings")
                        loss = criterion(embeddings)
                    else:
                        batch_x, batch_y = batch
                        embeddings = model(batch_x.to(cfg.device, non_blocking=True))
                        if embeddings is None:
                            raise ValueError("Model returned no embeddings")
                        if batch_y is None:
                            raise ValueError("Labels are missing for supervised training")
                        if embeddings.shape[0] != batch_y.shape[0]:
                            raise ValueError(
                                "Embedding batch size does not match label batch size"
                            )
                        labels_device = batch_y.to(cfg.device, non_blocking=True)
                        unique, counts = torch.unique(labels_device, return_counts=True)
                        if unique.numel() < 2 or torch.any(counts < 2):
                            skipped += 1
                            if mlflow.active_run():
                                mlflow.log_metric("skipped_batches", skipped, step=steps)
                            continue
    
                        batch_size = labels_device.shape[0]
                        # Precompute label-wise masks to avoid per-sample loops
                        same_mask = labels_device.unsqueeze(0) == labels_device.unsqueeze(1)
                        same_mask.fill_diagonal_(False)
                        diff_mask = ~same_mask
                        diff_mask.fill_diagonal_(False)
    
                        # Random choices for positive/negative samples
                        rand_pos = torch.rand(batch_size, device=labels_device.device)
                        rand_neg = torch.rand(batch_size, device=labels_device.device)
    
                        same_counts = same_mask.sum(dim=1)
                        diff_counts = diff_mask.sum(dim=1)
                        if torch.any(same_counts == 0) or torch.any(diff_counts == 0):
                            skipped += 1
                            if mlflow.active_run():
                                mlflow.log_metric("skipped_batches", skipped, step=steps)
                            continue
                        pos_choice = (rand_pos * same_counts).floor().long()
                        neg_choice = (rand_neg * diff_counts).floor().long()
    
                        same_cumsum = same_mask.cumsum(dim=1) - 1
                        diff_cumsum = diff_mask.cumsum(dim=1) - 1
                        same_cumsum[~same_mask] = -1
                        diff_cumsum[~diff_mask] = -1
    
                        pos_indices = (
                            (same_cumsum == pos_choice.unsqueeze(1)).float().argmax(dim=1)
                        )
                        neg_indices = (
                            (diff_cumsum == neg_choice.unsqueeze(1)).float().argmax(dim=1)
                        )
    
                        pos_embeddings = embeddings[pos_indices]
                        neg_embeddings = embeddings[neg_indices]
                        loss_tuple = criterion(embeddings, pos_embeddings, neg_embeddings)
                        loss = (
                            loss_tuple[0]
                            if isinstance(loss_tuple, tuple)
                            else loss_tuple
                        )
    
                optimizer.zero_grad()
                loss.backward()
                optimizer.step()
                if mlflow.active_run():
                        mlflow.log_metric("loss", loss.item(), step=steps)
    
                steps += 1
                pbar.update(1)
                if steps >= cfg.cebra.max_iterations:
                    break

    if mlflow.active_run():
        mlflow.log_metric("total_skipped", skipped)

    # Explicitly shut down DataLoader workers to avoid process accumulation
    if cfg.cebra.num_workers > 0:
        iterator = getattr(loader, "_iterator", None)
        if iterator is not None:
            iterator._shutdown_workers()
        del loader
        import gc
        gc.collect()
    return model<|MERGE_RESOLUTION|>--- conflicted
+++ resolved
@@ -63,27 +63,14 @@
 
 
     registry = {
-<<<<<<< HEAD
+
         "offset0-model": cebra.models.Offset0Model,
         "offset1-model": getattr(
             cebra.models, "Offset1Model", cebra.models.Offset0Model
         ),
         "offset5-model": getattr(
             cebra.models, "Offset5Model", cebra.models.Offset0Model
-=======
-        "offset1-model": default_model,
-        "offset1-model-v2": getattr(
-            cebra.models, "Offset1ModelV2", default_model
-        ),
-        "offset1-model-v3": getattr(
-            cebra.models, "Offset1ModelV3", default_model
-        ),
-        "offset1-model-v4": getattr(
-            cebra.models, "Offset1ModelV4", default_model
-        ),
-        "offset1-model-v5": getattr(
-            cebra.models, "Offset1ModelV5", default_model
->>>>>>> e02597e1
+
         ),
         "offset5-model": getattr(cebra.models, "Offset5Model", default_model),
         "offset10-model": getattr(cebra.models, "Offset10Model", default_model),
