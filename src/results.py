# results.py
import matplotlib

matplotlib.use("Agg")  # Use Agg backend for headless environments


import pandas as pd
import plotly.express as px
import matplotlib.pyplot as plt
import seaborn as sns
import umap
from pathlib import Path
from sklearn.decomposition import PCA
from sklearn.neighbors import KNeighborsClassifier
from sklearn.metrics import (
    accuracy_score,
    classification_report,
    ConfusionMatrixDisplay,
)
import tempfile
import wandb
from tqdm import tqdm
from .config_schema import AppConfig
from cebra.integrations.sklearn.metrics import consistency_score
from cebra import plot_consistency
from sklearn.neighbors import KNeighborsRegressor
from sklearn.metrics import mean_squared_error, r2_score
import torch
import gc
import cebra
from .cebra_trainer import normalize_model_architecture

# train_test_splitはこのファイルで使われていないため削除


def clear_cuda_cache() -> None:
    """Clear the CUDA cache if running on a GPU."""
    if torch.cuda.is_available():
        torch.cuda.empty_cache()


def save_interactive_plot(
    embeddings, text_labels, output_dim, palette, title, output_path: Path
):
    """Saves a 2D or 3D interactive plot as an HTML file and a static SVG image."""
    print(
        f"\nGenerating interactive visualization for {output_dim}-dimensional output..."
    )
    if not (output_dim == 2 or output_dim == 3):
        print(
            f"Skipping interactive plot: output_dim is {output_dim}, but must be 2 or 3."
        )
        return

    plot_df = pd.DataFrame(embeddings[:, :output_dim])
    plot_df.columns = [f"Dim {i+1}" for i in range(output_dim)]
    plot_df["label"] = text_labels

    if output_dim == 2:
        fig = px.scatter(
            plot_df,
            x="Dim 1",
            y="Dim 2",
            color="label",
            hover_name="label",
            title=title,
            color_discrete_map=palette,
        )
    else:  # output_dim == 3
        fig = px.scatter_3d(
            plot_df,
            x="Dim 1",
            y="Dim 2",
            z="Dim 3",
            color="label",
            hover_name="label",
            title=title,
            color_discrete_map=palette,
        )

    fig.update_traces(marker=dict(size=2, opacity=0.6))

    # Adjust layout and camera for 3D plots
    if output_dim == 3:
        camera = dict(
            up=dict(x=0, y=0, z=1),
            center=dict(x=0, y=0, z=0),
            eye=dict(x=1.7, y=1.7, z=0.5),
        )
        fig.update_layout(scene_camera=camera, margin=dict(l=0, r=0, b=0, t=40))
    else:
        fig.update_layout(margin=dict(l=0, r=0, b=0, t=40))

    # Save interactive HTML
    fig.write_html(str(output_path))
    print(f"Saved interactive {output_dim}D plot to {output_path}")

    # Save static SVG
    svg_path = output_path.with_suffix(".svg")
    try:
        fig.write_image(str(svg_path), width=1200, height=900)
        print(f"Saved static SVG image to {svg_path}")
    except Exception as e:
        print(f"\n--- SVG Export Warning ---")
        print(f"Could not save SVG image. Error: {e}")
        print(
            "Please ensure the 'kaleido' package is installed (`pip install kaleido`)"
        )
        print("--------------------------")


def save_static_2d_plots(
    embeddings, text_labels, palette, title_prefix, output_dir: Path, hue_order: list
):
    """Generates and saves 2D static plots using PCA and UMAP."""
    print(f"Generating static 2D scatter plots using PCA and UMAP...")

    pca_model = PCA(n_components=2)
    # umap_model = umap.UMAP(n_components=2, n_neighbors=15, min_dist=0.1, random_state=42)
    # random_stateを削除し、n_jobs=-1（利用可能な全コアを使用）を追加
    umap_model = umap.UMAP(n_components=2, n_neighbors=15, min_dist=0.1, n_jobs=-1)
    X_pca = pca_model.fit_transform(embeddings)
    X_umap = umap_model.fit_transform(embeddings)

    for X_reduced, name in [(X_pca, "PCA"), (X_umap, "UMAP")]:
        plt.figure(figsize=(12, 10))
        sns.scatterplot(
            x=X_reduced[:, 0],
            y=X_reduced[:, 1],
            hue=text_labels,
            palette=palette,
            s=10,
            hue_order=hue_order,
        )
        # sns.scatterplot(x=X_reduced[:, 0], y=X_reduced[:, 1], hue=text_labels, palette=palette, s=10)
        plt.title(f"{title_prefix} with {name}")
        plt.xlabel(f"{name} 1")
        plt.ylabel(f"{name} 2")
        plt.legend(title="Label", bbox_to_anchor=(1.05, 1), loc="upper left")
        plt.tight_layout()
        static_plot_file = output_dir / f"static_{name}_plot.png"
        plt.savefig(static_plot_file)
        plt.close()
        print(f"Saved static {name} plot to {static_plot_file}")


def run_knn_classification(
    train_embeddings,
    valid_embeddings,
    y_train,
    y_valid,
    label_map,
    output_dir: Path,
    knn_neighbors,

    enable_plots: bool = True,

):
    """k-NN classification for discrete labels."""
    print("\nRunning k-NN Classification evaluation...")
    knn = KNeighborsClassifier(n_neighbors=knn_neighbors, weights="distance")
    knn.fit(train_embeddings, y_train)
    y_pred = knn.predict(valid_embeddings)

    accuracy = accuracy_score(y_valid, y_pred)
    report = classification_report(
        y_valid,
        y_pred,
        target_names=list(label_map.values()),
        output_dict=True,
        zero_division=0,
    )

    print(f"k-NN Accuracy on Validation Set: {accuracy:.4f}")

    # --- Confusion Matrix ---
    if enable_plots:
        cm_plot_file = output_dir / "confusion_matrix.png"
        fig, ax = plt.subplots(figsize=(10, 8))
        ConfusionMatrixDisplay.from_estimator(
            knn,
            valid_embeddings,
            y_valid,
            display_labels=list(label_map.values()),
            cmap=plt.cm.Blues,
            ax=ax,
            xticks_rotation="vertical",
        )
        ax.set_title(f"Confusion Matrix (k-NN={knn_neighbors})")
        plt.tight_layout()
        plt.savefig(cm_plot_file)
        plt.close(fig)
        print(f"Saved confusion matrix to {cm_plot_file}")

    return accuracy, report


def run_knn_regression(
    train_embeddings,
    valid_embeddings,
    y_train,
    y_valid,
    output_dir: Path,
    knn_neighbors,
):
    """k-NN regression for continuous labels (e.g., VAD)."""
    print("\nRunning k-NN Regression evaluation...")

    knn = KNeighborsRegressor(n_neighbors=knn_neighbors, weights="distance")
    knn.fit(train_embeddings, y_train)
    y_pred = knn.predict(valid_embeddings)

    mse = mean_squared_error(y_valid, y_pred)
    r2 = r2_score(y_valid, y_pred)

    print(f"k-NN Regression MSE on Validation Set: {mse:.4f}")
    print(f"k-NN Regression R2 Score on Validation Set: {r2:.4f}")

    # 結果を辞書として保存
    report = {"mean_squared_error": mse, "r2_score": r2}
    report_path = output_dir / "regression_report.json"
    pd.Series(report).to_json(report_path, indent=4)

    return mse, r2


def run_consistency_check(
    X_train,
    y_train,
    X_valid,
    cfg: AppConfig,
    output_dir: Path,
    y_valid=None,
<<<<<<< HEAD
=======
    step: int | None = None,
>>>>>>> 04c6b0a2
    enable_plots: bool = True,
    step: int | None = None,
):

    print("\n--- Step 6: Running Consistency Check ---")
    check_cfg = cfg.consistency_check
    num_runs = check_cfg.num_runs

    # Disable persistent DataLoader workers to prevent accumulation across runs
    original_persistent = cfg.cebra.persistent_workers
    cfg.cebra.persistent_workers = False

    model_paths = []
    for i in tqdm(range(num_runs), desc="Training models for consistency check"):
        arch = normalize_model_architecture(cfg.cebra.model_architecture)
        model = cebra.CEBRA(
            model_architecture=arch,
            output_dimension=cfg.cebra.output_dim,
            max_iterations=cfg.cebra.max_iterations,
            batch_size=cfg.cebra.params.get("batch_size", 512),
            learning_rate=cfg.cebra.params.get("learning_rate", 1e-3),

            conditional=(
                None if cfg.cebra.conditional == "None" else cfg.cebra.conditional
            ),

            device=cfg.device,
        )
        if y_train is None:
            model.fit(X_train)
        else:
            model.fit(X_train, y_train)
        tmp_file = Path(tempfile.gettempdir(), f"cebra_consistency_{i}.pt")
        model.save(str(tmp_file))
        model_paths.append(tmp_file)
        del model
        gc.collect()
        clear_cuda_cache()

    train_embeddings = []
    valid_embeddings = []
    for tmp_file in tqdm(model_paths, desc="Transforming with saved models"):
        loaded_model = cebra.CEBRA.load(str(tmp_file))
        train_embeddings.append(loaded_model.transform(X_train))
        valid_embeddings.append(loaded_model.transform(X_valid))
        tmp_file.unlink()
        del loaded_model
        gc.collect()
        clear_cuda_cache()

    train_mean = valid_mean = None
    for name, embeddings in [("train", train_embeddings), ("valid", valid_embeddings)]:
        print(f"\nComputing consistency for {name} data...")
        scores, pairs, ids_runs = consistency_score(
            embeddings=embeddings, between="runs"
        )

        mean_score = scores.mean()
        wandb.log({f"consistency_score_{name}": mean_score}, step=step)
        print(f"Mean consistency score ({name}): {mean_score:.4f}")
        if name == "train":
            train_mean = mean_score
        else:
            valid_mean = mean_score

        if enable_plots:
            ax = plot_consistency(scores, pairs, ids_runs)
            plot_path = output_dir / f"consistency_plot_{name}.png"

            # Axesオブジェクト(ax)の親であるFigureオブジェクト(ax.figure)に対してsavefigを実行
            ax.figure.savefig(plot_path)

            # Figureを閉じる
            plt.close(ax.figure)
            wandb.save(str(plot_path))

    # Restore original persistent_workers setting
    cfg.cebra.persistent_workers = original_persistent
    return train_mean, valid_mean<|MERGE_RESOLUTION|>--- conflicted
+++ resolved
@@ -231,10 +231,7 @@
     cfg: AppConfig,
     output_dir: Path,
     y_valid=None,
-<<<<<<< HEAD
-=======
-    step: int | None = None,
->>>>>>> 04c6b0a2
+
     enable_plots: bool = True,
     step: int | None = None,
 ):
