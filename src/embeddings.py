--- conflicted
+++ resolved
@@ -1,15 +1,13 @@
 import numpy as np
 import torch
 from tqdm import tqdm
-<<<<<<< HEAD
+
 from src.config_schema import AppConfig  # ← この行を追加
 
-=======
 from typing import TYPE_CHECKING
 
 if TYPE_CHECKING:
-    from src.config_schema import AppConfig
->>>>>>> 065b6d09
+    from src.config_schema import AppConfi
 
 def get_hf_transformer_embeddings(texts, model_name, device):
     """Generates embeddings using a standard Hugging Face Transformer (BERT, RoBERTa)."""
@@ -74,12 +72,9 @@
 
     return np.vstack(sentence_embeddings)
 
-<<<<<<< HEAD
 
 def get_embeddings(texts: list, cfg: AppConfig) -> np.ndarray:
-=======
-def get_embeddings(texts: list, cfg: "AppConfig") -> np.ndarray:
->>>>>>> 065b6d09
+
     """Factory function to select and run the appropriate embedding model."""
     emb_cfg = cfg.embedding
     print(f"\n--- Generating embeddings using model: {emb_cfg.name} ---")
