--- conflicted
+++ resolved
@@ -32,7 +32,7 @@
             f"Unsupported dataset source: {dataset_cfg.source}. Supported sources are 'hf', 'csv', and 'kaggle'."
         )
 
-<<<<<<< HEAD
+
     # Combine all splits for a comprehensive analysis
     all_splits = [pd.DataFrame(dataset[split]) for split in dataset.keys()]
     df = pd.concat(all_splits, ignore_index=True)
@@ -41,7 +41,7 @@
     if dataset_cfg.name == "go_emotions" and dataset_cfg.label_column is not None:
         print("Applying special handling for go_emotions: using only the first label.")
         df[dataset_cfg.label_column] = df[dataset_cfg.label_column].apply(lambda x: x[0])
-=======
+
     if dataset_cfg.source == "kaggle":
         path = kagglehub.dataset_download("kashnitsky/hierarchical-text-classification")
         csv_files = [f for f in os.listdir(path) if f.endswith(".csv")]
@@ -60,7 +60,6 @@
         if dataset_cfg.name == "go_emotions":
             print("Applying special handling for go_emotions: using only the first label.")
             df[dataset_cfg.label_column] = df[dataset_cfg.label_column].apply(lambda x: x[0])
->>>>>>> 85fdb756
 
     if cfg.cebra.conditional == "None":
         # Expect V, A, D columns and drop rows with missing values
