--- conflicted
+++ resolved
@@ -31,7 +31,7 @@
         all_splits = [pd.DataFrame(dataset[split]) for split in dataset.keys()]
         df = pd.concat(all_splits, ignore_index=True)
     elif dataset_cfg.source == "kaggle":
-<<<<<<< HEAD
+
         if not dataset_cfg.kaggle_handle:
             raise ValueError(
                 "dataset.kaggle_handle must be set when dataset.source is 'kaggle'"
@@ -41,7 +41,7 @@
         if not csv_files:
             raise FileNotFoundError("No CSV files found in Kaggle dataset directory")
         csv_path = os.path.join(path, csv_files[0])
-=======
+
         if dataset_cfg.kaggle_handle:
             path = kagglehub.dataset_download(dataset_cfg.kaggle_handle)
         else:
@@ -59,7 +59,6 @@
                 raise FileNotFoundError("No CSV files found in Kaggle dataset directory")
             csv_path = os.path.join(path, csv_files[0])
 
->>>>>>> db15a2a3
         df = pd.read_csv(csv_path)
     else:
         raise ValueError(
