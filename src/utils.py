from pathlib import Path
import numpy as np
from omegaconf import OmegaConf

def get_embedding_cache_path(cfg):
    """
    Generates a unique path for a cached text embedding file.
    Reads the base directory from cfg.paths.embedding_cache_dir,
    with a fallback to 'embedding_cache' for backward compatibility.
    """
    # Get base directory from config, with a default for backward compatibility
    base_dir = OmegaConf.select(cfg, 'paths.embedding_cache_dir', default='embedding_cache')
    
    dataset_name = cfg.dataset.name
    embedding_name = cfg.embedding.name
    
    # Create a filename-safe version of the embedding name
    safe_embedding_name = embedding_name.replace('/', '__')
<<<<<<< HEAD

    filename = f"{dataset_name}__{safe_embedding_name}"
    if getattr(cfg.dataset, "shuffle", False):
        seed = getattr(cfg.dataset, "shuffle_seed", None)
        if seed is not None:
            filename += f"__seed{seed}"
        else:
            filename += "__shuffle"

    path = Path(base_dir) / f"{filename}.npz"
=======
    
    path = Path(base_dir) / f"{dataset_name}__{safe_embedding_name}.npz"
>>>>>>> 30386493
    return path

def save_text_embedding(ids, embeddings, shuffle_seed, path: Path):
    """Saves numpy embeddings and their ids to the specified path."""
    print(f"Caching text embeddings to {path}...")
    path.parent.mkdir(parents=True, exist_ok=True)
    np.savez(path, ids=ids, embeddings=embeddings, shuffle_seed=shuffle_seed)
    print("...done.")

def load_text_embedding(path: Path):
    """Loads cached ids and embeddings from the specified path if it exists."""
    if path.exists():
        print(f"Found cached text embeddings at {path}. Loading...")
        data = np.load(path, allow_pickle=True)
        ids = data["ids"]
        embeddings = data["embeddings"]
        shuffle_seed = data["shuffle_seed"].item() if "shuffle_seed" in data else None
        print("...done.")
        return ids, embeddings, shuffle_seed
    else:
        print(f"No cached text embeddings found at {path}.")
        return None<|MERGE_RESOLUTION|>--- conflicted
+++ resolved
@@ -16,7 +16,7 @@
     
     # Create a filename-safe version of the embedding name
     safe_embedding_name = embedding_name.replace('/', '__')
-<<<<<<< HEAD
+
 
     filename = f"{dataset_name}__{safe_embedding_name}"
     if getattr(cfg.dataset, "shuffle", False):
@@ -26,11 +26,10 @@
         else:
             filename += "__shuffle"
 
-    path = Path(base_dir) / f"{filename}.npz"
-=======
+
     
     path = Path(base_dir) / f"{dataset_name}__{safe_embedding_name}.npz"
->>>>>>> 30386493
+
     return path
 
 def save_text_embedding(ids, embeddings, shuffle_seed, path: Path):
